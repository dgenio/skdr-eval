--- conflicted
+++ resolved
@@ -199,26 +199,9 @@
 #### `block_bootstrap_ci(values_num, values_den, base_mean, n_boot=400, **kwargs)`
 Compute confidence intervals using moving-block bootstrap for time-series data.
 
-<<<<<<< HEAD
-**Parameters:**
-- `values_num`: Numerator values for bootstrap
-- `values_den`: Denominator values for ratio estimation (optional)
-- `base_mean`: Base mean for centering
-- `n_boot`: Number of bootstrap samples (default: 400)
-- `block_len`: Block length for time-series correlation (default: sqrt(n))
-- `alpha`: Significance level (default: 0.05)
-- `random_state`: Random seed for reproducibility
-
-**Returns:**
-- `ci_lower`: Lower confidence bound
-- `ci_upper`: Upper confidence bound
-
-## Why DR and SNDR?
-=======
 ## Theory
 
 ### Why DR and SNDR?
->>>>>>> b0c7b591
 
 **Doubly Robust (DR)** estimation provides unbiased policy evaluation when either the propensity model OR the outcome model is correctly specified. The estimator is:
 
